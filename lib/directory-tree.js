--- conflicted
+++ resolved
@@ -36,16 +36,13 @@
 			options.extensions.length && 
 			options.extensions.indexOf(ext) === -1)
 			return null;
-<<<<<<< HEAD
+
 		
 		// Skip file if it matches the exclude regex
 		if (options && options.exclude) {
 		  	if(options.exclude.test(path)) return null;  
 		}
-		
-=======
-
->>>>>>> 29447e43
+	
 		item.size = stats.size;  // File size in bytes
 		item.extension = ext;
 		item.type = constants.FILE;
