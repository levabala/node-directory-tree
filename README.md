[![Build Status](https://travis-ci.org/mihneadb/node-directory-tree.svg)](https://travis-ci.org/mihneadb/node-directory-tree)

# directory-tree

Creates a JavaScript object representing a directory tree.

## Install

```bash
$ npm install directory-tree
```

## Usage

```js
const dirTree = require("directory-tree");
const tree = dirTree("/some/path");
```

And you can also filter by an extensions regex:
This is useful for including only certain types of files.

```js
const dirTree = require("directory-tree");
const filteredTree = dirTree("/some/path", { extensions: /\.txt/ });
```

Example for filtering multiple extensions with Regex.

```js
const dirTree = require("directory-tree");
const filteredTree = dirTree("/some/path", {
  extensions: /\.(md|js|html|java|py|rb)$/
});
```

You can also exclude paths from the tree using a regex:

```js
const dirTree = require("directory-tree");
const filteredTree = dirTree("/some/path", { exclude: /some_path_to_exclude/ });
```
You can also specify which additional attributes you would like to be included about each file/directory:

```js
const dirTree = require('directory-tree');
const filteredTree = dirTree('/some/path', {attributes:['name', 'mtime']});
```

The default attributes are `[name, size, extension, path]` for Files and `[name, size, path]` for Directories

A callback function can be executed with each file that matches the extensions provided:

```js
<<<<<<< HEAD
const PATH = require("path");
const dirTree = require("directory-tree");

const tree = dirTree(
  "./test/test_data",
  { extensions: /\.txt$/ },
  (item, PATH) => {
    console.log(item);
  }
);
=======
const PATH = require('path');
const dirTree = require('directory-tree');

const tree = dirTree('./test/test_data', {extensions:/\.txt$/}, (item, PATH, stats) => {
	console.log(item);
});
>>>>>>> a55b4b4e
```

The callback function takes the directory item (has path, name, size, and extension) and an instance of [node path](https://nodejs.org/api/path.html) and an instance of [node FS.stats](https://nodejs.org/api/fs.html#fs_class_fs_stats).

You can also pass a callback function for directories:
```js
const PATH = require('path');
const dirTree = require('directory-tree');

const tree = dirTree('./test/test_data', {extensions:/\.txt$/}, null, (item, PATH, stats) => {
	console.log(item);
});
```

## Options

`exclude` : `RegExp|RegExp[]` - A RegExp or an array of RegExp to test for exlusion of directories.
`extensions` : `RegExp` - A RegExp to test for exclusion of files with the matching extension.
`normalizePath` : `Boolean` - If true, windows style paths will be normalized to unix style pathes (/ instead of \\).

## Options

`exclude` : `RegExp|RegExp[]` - A RegExp or an array of RegExp to test for exlusion of directories.

`extensions` : `RegExp` - A RegExp to test for exclusion of files with the matching extension.

`normalizePath` : `Boolean` - If true, windows style paths will be normalized to unix style pathes (/ instead of \\).

## Result

Given a directory structured like this:

```
photos
├── summer
│   └── june
│       └── windsurf.jpg
└── winter
    └── january
        ├── ski.png
        └── snowboard.jpg
```

`directory-tree` will return this JS object:

```json
{
  "path": "photos",
  "name": "photos",
  "size": 600,
  "type": "directory",
  "children": [
    {
      "path": "photos/summer",
      "name": "summer",
      "size": 400,
      "type": "directory",
      "children": [
        {
          "path": "photos/summer/june",
          "name": "june",
          "size": 400,
          "type": "directory",
          "children": [
            {
              "path": "photos/summer/june/windsurf.jpg",
              "name": "windsurf.jpg",
              "size": 400,
              "type": "file",
              "extension": ".jpg"
            }
          ]
        }
      ]
    },
    {
      "path": "photos/winter",
      "name": "winter",
      "size": 200,
      "type": "directory",
      "children": [
        {
          "path": "photos/winter/january",
          "name": "january",
          "size": 200,
          "type": "directory",
          "children": [
            {
              "path": "photos/winter/january/ski.png",
              "name": "ski.png",
              "size": 100,
              "type": "file",
              "extension": ".png"
            },
            {
              "path": "photos/winter/january/snowboard.jpg",
              "name": "snowboard.jpg",
              "size": 100,
              "type": "file",
              "extension": ".jpg"
            }
          ]
        }
      ]
    }
  ]
}
```

## Note

Device, FIFO and socket files are ignored.

Files to which the user does not have permissions are included in the directory
tree, however, directories to which the user does not have permissions, along
with all of its contained files, are completely ignored.

## Dev

To run tests go the package root in your CLI and run,

```bash
$ npm test
```

Make sure you have the dev dependencies installed (e.g. `npm install .`)

## Node version

This project requires at least Node v4.2.
Check out version `0.1.1` if you need support for older versions of Node.<|MERGE_RESOLUTION|>--- conflicted
+++ resolved
@@ -52,25 +52,12 @@
 A callback function can be executed with each file that matches the extensions provided:
 
 ```js
-<<<<<<< HEAD
-const PATH = require("path");
-const dirTree = require("directory-tree");
-
-const tree = dirTree(
-  "./test/test_data",
-  { extensions: /\.txt$/ },
-  (item, PATH) => {
-    console.log(item);
-  }
-);
-=======
 const PATH = require('path');
 const dirTree = require('directory-tree');
 
 const tree = dirTree('./test/test_data', {extensions:/\.txt$/}, (item, PATH, stats) => {
 	console.log(item);
 });
->>>>>>> a55b4b4e
 ```
 
 The callback function takes the directory item (has path, name, size, and extension) and an instance of [node path](https://nodejs.org/api/path.html) and an instance of [node FS.stats](https://nodejs.org/api/fs.html#fs_class_fs_stats).
